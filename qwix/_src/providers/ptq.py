# Copyright 2024 Google LLC
#
# Licensed under the Apache License, Version 2.0 (the "License");
# you may not use this file except in compliance with the License.
# You may obtain a copy of the License at
#
#      http://www.apache.org/licenses/LICENSE-2.0
#
# Unless required by applicable law or agreed to in writing, software
# distributed under the License is distributed on an "AS IS" BASIS,
# WITHOUT WARRANTIES OR CONDITIONS OF ANY KIND, either express or implied.
# See the License for the specific language governing permissions and
# limitations under the License.
"""Post-training quantization (PTQ)."""

import functools
from typing import Any, Callable, Generic, Sequence, TypeVar

from flax import linen as nn
from flax import nnx
import flax.linen.dtypes
import jax
from qwix._src import averaging
from qwix._src import flax_util
from qwix._src import qconfig
from qwix._src.core import conv_general
from qwix._src.core import dot
from qwix._src.core import dot_general
from qwix._src.core import einsum
from qwix._src.core import qarray


ArrayTypeVar = TypeVar('ArrayTypeVar', jax.Array, qarray.QArray)


@flax.struct.dataclass
class WithAux(Generic[ArrayTypeVar]):
  """An array/QArray with auxiliary information.

  The main purpose of this class is to embed the how to quantize information
  into the param tree, such that the quantize_params() function can quantize
  params without knowing the model structure.

  Attributes:
    array: The underlying array.
    how: How the array is quantized, which is used by quantize_params so that it
      knows how to quantize the original weights.
    value: Satisfies the nnx.Variable interface.
  """

  array: ArrayTypeVar
  how: qarray.HowToQuantize = flax.struct.field(pytree_node=False)

  # This allows us to appear like nnx.Variable.
  value = property(flax_util.unbox)
  shape = property(lambda self: flax_util.unbox(self.array).shape)
  ndim = property(lambda self: flax_util.unbox(self.array).ndim)
  __getitem__ = lambda self, key: jax.tree.map(lambda x: x[key], self.value)

  def reshape(self, *shape):
    if len(shape) == 1:
      try:
        shape = tuple(shape[0])
      except TypeError:
        pass
    if tuple(self.shape) != tuple(shape):
      raise ValueError(
          'PTQ weights should already have the target shape. Got'
          f' {self.shape=} but {shape=} is requested.'
      )
    return self


class PtqProvider(qconfig.QuantizationProvider):
  """Quantization provider for PTQ.

  In PTQ mode, weights needs to be pre-quantized. However, Qwix doesn't know
  about how to quantize them until the actual ops get called. To solve this,
  we still initialize the original weights when the model is initialized, but
  we replace them with the quantized weights when the ops are called.

  * It should be invisible to users in Flax linen because `module.init` will
    call both the setup() and __call__() methods.
  * If memory usage is a concern, wrapping `module.init` with jit or eval_shape
    should avoid materializing the original weights.
  * NNX can use the same trick so we don't need to intercept nnx.Param.
  * This approach allows the original weights to be supplied during `apply`,
    and will actually quantize them correctly. This can be an alternative to
    `quantize_params` if partial param quantization is not needed.
  """

  def __init__(
      self,
      rules: Sequence[qconfig.QuantizationRule],
      *,
      _qarray_module=qarray,
      _dot_general_fn=dot_general.dot_general,
<<<<<<< HEAD
      _einsum_fn=einsum.einsum,
=======
>>>>>>> 31a13923
      _conv_general_dilated_fn=conv_general.conv_general_dilated,
  ):
    """Initializes the PTQ provider."""
    super().__init__(rules)
    self._qarray_module = _qarray_module
    self._dot_general_fn = _dot_general_fn
<<<<<<< HEAD
    self._einsum_fn = _einsum_fn
=======
>>>>>>> 31a13923
    self._conv_general_dilated_fn = _conv_general_dilated_fn

  def dot_general(
      self,
      lhs: jax.Array,
      rhs: jax.Array | WithAux[qarray.QArray],
      dimension_numbers: jax.lax.DotDimensionNumbers,
      precision: jax.lax.PrecisionLike = None,
      preferred_element_type: jax.typing.DTypeLike | None = None,
      *,
      out_sharding: jax.sharding.NamedSharding | None = None,
  ) -> jax.Array:
    rule, op_id = self._get_current_rule_and_op_id('dot_general')
    if rule is None or rule.weight_qtype is None:
      return jax.lax.dot_general(
          lhs,
          rhs,
          dimension_numbers,
          precision=precision,
          preferred_element_type=preferred_element_type,
          out_sharding=out_sharding,
      )

    get_how_to_quantize = functools.partial(
        dot_general.get_how_to_quantize,
        dimension_numbers=dimension_numbers,
        ndims=(len(lhs.shape), len(rhs.shape)),
    )

    # Prepare rhs.
    if isinstance(rhs, WithAux):  # weight, already quantized
      rhs = rhs.array
    elif weight_name := flax_util.find_param(rhs):  # weight, not quantized
      rhs_how = get_how_to_quantize(
          for_lhs=False,
          qtype=rule.weight_qtype,
          tile_size=rule.tile_size,
          calibration_method=rule.weight_calibration_method,
      )
      rhs = create_quantized_param(
          weight_name, rhs, rhs_how, _qarray_module=self._qarray_module
      ).array
    elif rule.act_qtype is not None:  # act
      rhs_how = get_how_to_quantize(
          for_lhs=False,
          qtype=rule.act_qtype,
          tile_size=rule.tile_size,
          calibration_method=rule.act_calibration_method,
      )
      rhs = quantize_act(
          rhs, rhs_how, rule, op_id + '_rhs', _qarray_module=self._qarray_module
      )

    # Prepare lhs.
    if rule.act_qtype is not None:
      lhs_how = get_how_to_quantize(
          for_lhs=True,
          qtype=rule.act_qtype,
          tile_size=rule.tile_size,
          calibration_method=rule.act_calibration_method,
      )
      lhs = quantize_act(
          lhs, lhs_how, rule, op_id + '_lhs', _qarray_module=self._qarray_module
      )
    return self._dot_general_fn(
        lhs, rhs, dimension_numbers, out_sharding=out_sharding
    )

  def einsum(
      self,
      einsum_str: str,
      *operands: jax.Array,
      precision: jax.lax.PrecisionLike = None,
      preferred_element_type: jax.typing.DTypeLike | None = None,
      _dot_general: Callable[..., jax.Array] = jax.lax.dot_general,  # pylint: disable=invalid-name
      out_sharding=None,
  ) -> jax.Array:
    rule, op_id = self._get_current_rule_and_op_id('einsum')
    if rule is None or rule.weight_qtype is None:
      return jax.numpy.einsum(
          einsum_str,
          *operands,
          precision=precision,
          preferred_element_type=preferred_element_type,
          _dot_general=_dot_general,
          out_sharding=out_sharding,
      )
    if not isinstance(einsum_str, str) or len(operands) != 2:
      raise ValueError(f'Unsupported einsum format: {einsum_str=} {operands=}')

    lhs, rhs = operands
    get_how_to_quantize = functools.partial(
        einsum.get_how_to_quantize,
        einsum_str=einsum_str,
        ndims=(len(lhs.shape), len(rhs.shape)),
    )

    # Prepare rhs.
    if isinstance(rhs, WithAux):  # weight, already quantized
      rhs = rhs.array
    elif weight_name := flax_util.find_param(rhs):  # weight, not quantized
      rhs_how = get_how_to_quantize(
          for_lhs=False,
          qtype=rule.weight_qtype,
          tile_size=rule.tile_size,
          calibration_method=rule.weight_calibration_method,
      )
      rhs = create_quantized_param(
          weight_name, rhs, rhs_how, _qarray_module=self._qarray_module
      ).array
    elif rule.act_qtype is not None:  # act
      rhs_how = get_how_to_quantize(
          for_lhs=False,
          qtype=rule.act_qtype,
          tile_size=rule.tile_size,
          calibration_method=rule.act_calibration_method,
      )
      rhs = quantize_act(
          rhs, rhs_how, rule, op_id + '_rhs', _qarray_module=self._qarray_module
      )

    # Prepare lhs.
    if rule.act_qtype is not None:
      lhs_how = get_how_to_quantize(
          for_lhs=True,
          qtype=rule.act_qtype,
          tile_size=rule.tile_size,
          calibration_method=rule.act_calibration_method,
      )
      lhs = quantize_act(
          lhs, lhs_how, rule, op_id + '_lhs', _qarray_module=self._qarray_module
      )
<<<<<<< HEAD
    return self._einsum_fn(
=======
    return einsum.einsum(
>>>>>>> 31a13923
        einsum_str, lhs, rhs, _qwix_dot_general=self._dot_general_fn
    )

  def conv_general_dilated(
      self,
      lhs: jax.Array,
      rhs: jax.Array | WithAux[qarray.QArray],
      window_strides: Sequence[int],
      padding: str | Sequence[tuple[int, int]],
      lhs_dilation: Sequence[int] | None = None,
      rhs_dilation: Sequence[int] | None = None,
      dimension_numbers: jax.lax.ConvGeneralDilatedDimensionNumbers = None,
      feature_group_count: int = 1,
      batch_group_count: int = 1,
      precision: jax.lax.PrecisionLike = None,
      preferred_element_type: jax.typing.DTypeLike | None = None,
  ) -> jax.Array:
    rule, op_id = self._get_current_rule_and_op_id('conv_general_dilated')
    if rule is None or rule.weight_qtype is None:
      return jax.lax.conv_general_dilated(
          lhs,
          rhs,
          window_strides,
          padding,
          lhs_dilation=lhs_dilation,
          rhs_dilation=rhs_dilation,
          dimension_numbers=dimension_numbers,
          feature_group_count=feature_group_count,
          batch_group_count=batch_group_count,
          precision=precision,
          preferred_element_type=preferred_element_type,
      )
    dimension_numbers = jax.lax.conv_dimension_numbers(
        lhs.shape, rhs.shape, dimension_numbers
    )

    # Prepare rhs.
    if isinstance(rhs, WithAux):  # weight, already quantized
      rhs = rhs.array
    else:
      weight_name = flax_util.find_param(rhs)
      rhs_how = conv_general.get_how_to_quantize(
          dimension_numbers=dimension_numbers,
          for_lhs=False,
          qtype=rule.weight_qtype,
          calibration_method=rule.weight_calibration_method,
      )
      rhs = create_quantized_param(
          weight_name, rhs, rhs_how, _qarray_module=self._qarray_module
      ).array

    # Prepare lhs.
    if rule.act_qtype != rule.weight_qtype:
      raise ValueError(
          'conv_general_dilated requires same act_qtype and weight_qtype. Got:'
          f' {rule.act_qtype=} {rule.weight_qtype=}'
      )
    lhs_how = conv_general.get_how_to_quantize(
        dimension_numbers=dimension_numbers,
        for_lhs=True,
        qtype=rule.act_qtype,
        calibration_method=rule.act_calibration_method,
    )
    lhs = quantize_act(
        lhs, lhs_how, rule, op_id + '_lhs', _qarray_module=self._qarray_module
    )
    return self._conv_general_dilated_fn(
        lhs,
        rhs,
        window_strides,
        padding,
        lhs_dilation=lhs_dilation,
        rhs_dilation=rhs_dilation,
        dimension_numbers=dimension_numbers,
        feature_group_count=feature_group_count,
        batch_group_count=batch_group_count,
    )

  def nn_param(self, module: nn.Module, name: str, *args, **kwargs):
    """Intercepts nn.Module.param to handle quantized params."""
    # Don't check the shape if the param is already quantized.
    existing_param = module.get_variable('params', name)
    if isinstance(existing_param, WithAux):
      return nn.unbox(existing_param)
    return module.param(name, *args, **kwargs)

  def promote_dtype(self, *args, **kwargs):
    """Intercepts flax.{linen,nnx.nn}.dtypes.promote_dtype to handle quantized params."""
    if len(args) == 1 and isinstance(args[0], Sequence):
      args = args[0]  # nnx version
    # Skip WithAux.
    array_args = [x if isinstance(x, jax.Array) else None for x in args]
    array_args = flax.linen.dtypes.promote_dtype(*array_args, **kwargs)
    return [x if x is not None else y for x, y in zip(array_args, args)]

  def dot(
      self,
      a: jax.Array,
      b: jax.Array | WithAux[qarray.QArray],
      precision: jax.lax.PrecisionLike = None,
      preferred_element_type: jax.typing.DTypeLike | None = None,
      out_sharding=None,
  ):
    """Intercepts jax.numpy.dot."""
    return dot.dot(
        a,
        b,
        precision=precision,
        preferred_element_type=preferred_element_type,
        out_sharding=out_sharding,
        _qwix_dot_general=self.dot_general,
    )

  def get_intercept_map(self):
    """Used for interception."""
    return super().get_intercept_map() | {
        'jax.lax.conv_general_dilated': self.conv_general_dilated,
        'jax.lax.dot_general': self.dot_general,
        'jax.numpy.dot': self.dot,
        'jax.numpy.einsum': self.einsum,
        'flax.linen.Module.param': self.nn_param,
        'flax.linen.dtypes.promote_dtype': self.promote_dtype,
        'flax.nnx.nn.dtypes.promote_dtype': self.promote_dtype,
    }


def quantize_act(
    array: jax.Array,
    how: qarray.HowToQuantize,
    rule: qconfig.QuantizationRule,
    act_name: str,
    *,
    _qarray_module=qarray,
) -> qarray.QArray:
  """Quantizes the input activation with support for static scale."""
  if not rule.act_static_scale:
    return _qarray_module.quantize(array, how)

  # Construct the scale and zero_point from the quant stats, if available.
  # This is useful in NNX when a PTQ model is converted from a QAT model.
  # We delete the quant_stat after the first forward pass so that the PTQ
  # model appears the same as a regular one.
  quant_stat = flax_util.get_and_delete_variable('quant_stats', act_name)

  def init():
    if quant_stat is not None:
      aggregator = averaging.SimpleMovingAverage()
      calibration = aggregator.get_calibration(quant_stat)
    else:
      calibration = _qarray_module.calibrate(array, how)
      # Apply act_batch_axes for static scale.
      calibration = jax.tree.map(
          lambda x: x.mean(axis=rule.act_batch_axes, keepdims=True), calibration
      )
    nonlocal zp
    scale, zp = _qarray_module.compute_scale_zero_point(calibration, how.qtype)
    # Wrap scale in WithAux because quantize_params needs to know the qtype.
    return WithAux(scale, how)

  zp = None
  scale = flax_util.get_or_create_param(act_name + '_scale', init)
  if zp is not None:
    zp = flax_util.get_or_create_param(act_name + '_zero_point', lambda: zp)
  return _qarray_module.quantize_with_scale_zero_point(
      array, how.qtype, scale.array, zp
  )


def create_quantized_param(
    name: str,
    value: jax.Array,
    how: qarray.HowToQuantize,
    *,
    _qarray_module=qarray,
) -> WithAux[qarray.QArray]:
  """Creates the quantized param and replaces the original param in the module.

  Args:
    name: The name of the param in the module.
    value: The unquantized jax.Array.
    how: How to quantize the param.
    _qarray_module: The qarray module to use. Useful for extending.

  Returns:
    An unboxed WithAux.
  """
  unboxed = WithAux(_qarray_module.quantize(value, how), how)

  # The following code is about replacing the saved param with WithAux, with
  # correct metadata.

  module = flax_util.get_current_module()
  if isinstance(module, nn.Module):
    if not module.is_initializing():
      raise ValueError(
          "It seems you're feeding an unquantized param to a quantized model."
      )
    param = module.get_variable('params', name)
    boxed = jax.tree.map(
        lambda value: flax_util.update_boxed(param, value=value), unboxed
    )
    module.put_variable('params', name, boxed)
  elif isinstance(module, nnx.Module):
    param = getattr(module, name)
    boxed = jax.tree.map(
        lambda value: flax_util.update_boxed(param, value=value), unboxed
    )
    setattr(module, name, boxed)

  return unboxed


def quantize_params(
    params: Any,
    abstract_quantized_params: Any,
    quant_stats: Any = flax.core.FrozenDict(),
    *,
    _qarray_module=qarray,
<<<<<<< HEAD
=======
    allow_extra_params: bool = False,
>>>>>>> 31a13923
) -> Any:
  """Quantize the param tree for PTQ.

  This function provides advanced param quantization for PTQ. It is useful
  when the original params are too large to fit in the HBM.

  Args:
    params: The floating-point param tree to quantize, which is usually
      generated by the original or QAT model. The tree doesn't need to be
      complete and can be a subtree of the whole param tree. In NN, the tree
      needs to be unboxed, i.e. nn.unbox(). In NNX, the tree needs to be a pure
      dict, i.e. nnx.to_pure_dict().
    abstract_quantized_params: The param tree generated by the PTQ model, which
      can be abstract with jax.ShapeDtypeStruct as leaves instead of jax.Array.
      In NN, the tree may contain AxisMetadata. In NNX, this should be the PTQ
      model itself, possibly abstract.
    quant_stats: The quantization statistics. This is only used in SRQ.
<<<<<<< HEAD
    _qarray_module: The qarray module to use. Useful for extending.
=======
      _qarray_module: The qarray module to use. Useful for extending.
    allow_extra_params: If True, allow the params to contain extra parameters
      that are not present in the abstract_quantized_params, e.g., loss
      computation that are not triggered in PTQ.
>>>>>>> 31a13923

  Returns:
    The quantized param tree, which has the same structure as the input params
    but with quantized leaves.
  """

  def get_value_from_path(obj, path: tuple[str, ...]):
    for key in path:
      if obj is None:
        return None
      obj = obj.get(key) if isinstance(obj, dict) else getattr(obj, key)
    return obj

  quantized_params = {}
  for path, param in flax.traverse_util.flatten_dict(params).items():
    if not isinstance(param, jax.Array):
      raise TypeError(f'params is not a pure dict of jax.Array: {type(param)}')
    abs_param = get_value_from_path(abstract_quantized_params, path)
    if abs_param is None:
      if allow_extra_params:
        continue
      else:
        raise ValueError(
            f'Quantized param {path} is not found in the abstract quantized'
            ' params.'
        )
    if isinstance(abs_param, WithAux):
      # The param might not be in the shape needed for compute, in case the
      # module reshapes before compute. Abstract param has the compute shape.
      param = param.reshape(abs_param.shape)
      param = abs_param.replace(
          array=_qarray_module.quantize(param, abs_param.how)
      )
    quantized_params[path] = param

  # SRQ only: compute scale and zero_point from the quant_stats.
  all_quant_stats_paths = {
      path[:-1] for path in flax.traverse_util.flatten_dict(quant_stats)
  }
  for path in all_quant_stats_paths:
    quant_stat = get_value_from_path(quant_stats, path)
    if quant_stat['count'] == 0:
      raise ValueError(f'quant_stats is not initialized for {path}.')

    # Get the act_qtype from the scale, which is a WithAux[jax.Array].
    scale_path = (*path[:-1], path[-1] + '_scale')
    abs_scale = get_value_from_path(abstract_quantized_params, scale_path)
    assert isinstance(abs_scale, WithAux)
    act_qtype = abs_scale.how.qtype

    calibration = averaging.SimpleMovingAverage().get_calibration(quant_stat)
    scale, zero_point = _qarray_module.compute_scale_zero_point(
        calibration, act_qtype
    )
    quantized_params[scale_path] = abs_scale.replace(array=scale)
    if zero_point is not None:
      quantized_params[(*path[:-1], path[-1] + '_zero_point')] = zero_point

  if isinstance(abstract_quantized_params, nnx.Module):
    # Convert WithAux to a pure dict so that nnx.update() can work.
    quantized_params = nnx.to_pure_dict(nnx.state(quantized_params))

  return flax.traverse_util.unflatten_dict(quantized_params)<|MERGE_RESOLUTION|>--- conflicted
+++ resolved
@@ -95,20 +95,14 @@
       *,
       _qarray_module=qarray,
       _dot_general_fn=dot_general.dot_general,
-<<<<<<< HEAD
       _einsum_fn=einsum.einsum,
-=======
->>>>>>> 31a13923
       _conv_general_dilated_fn=conv_general.conv_general_dilated,
   ):
     """Initializes the PTQ provider."""
     super().__init__(rules)
     self._qarray_module = _qarray_module
     self._dot_general_fn = _dot_general_fn
-<<<<<<< HEAD
     self._einsum_fn = _einsum_fn
-=======
->>>>>>> 31a13923
     self._conv_general_dilated_fn = _conv_general_dilated_fn
 
   def dot_general(
@@ -241,11 +235,7 @@
       lhs = quantize_act(
           lhs, lhs_how, rule, op_id + '_lhs', _qarray_module=self._qarray_module
       )
-<<<<<<< HEAD
     return self._einsum_fn(
-=======
-    return einsum.einsum(
->>>>>>> 31a13923
         einsum_str, lhs, rhs, _qwix_dot_general=self._dot_general_fn
     )
 
@@ -464,10 +454,7 @@
     quant_stats: Any = flax.core.FrozenDict(),
     *,
     _qarray_module=qarray,
-<<<<<<< HEAD
-=======
     allow_extra_params: bool = False,
->>>>>>> 31a13923
 ) -> Any:
   """Quantize the param tree for PTQ.
 
@@ -485,14 +472,10 @@
       In NN, the tree may contain AxisMetadata. In NNX, this should be the PTQ
       model itself, possibly abstract.
     quant_stats: The quantization statistics. This is only used in SRQ.
-<<<<<<< HEAD
-    _qarray_module: The qarray module to use. Useful for extending.
-=======
       _qarray_module: The qarray module to use. Useful for extending.
     allow_extra_params: If True, allow the params to contain extra parameters
       that are not present in the abstract_quantized_params, e.g., loss
       computation that are not triggered in PTQ.
->>>>>>> 31a13923
 
   Returns:
     The quantized param tree, which has the same structure as the input params
